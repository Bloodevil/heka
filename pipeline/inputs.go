/***** BEGIN LICENSE BLOCK *****
# This Source Code Form is subject to the terms of the Mozilla Public
# License, v. 2.0. If a copy of the MPL was not distributed with this file,
# You can obtain one at http://mozilla.org/MPL/2.0/.
#
# The Initial Developer of the Original Code is the Mozilla Foundation.
# Portions created by the Initial Developer are Copyright (C) 2012
# the Initial Developer. All Rights Reserved.
#
# Contributor(s):
#   Rob Miller (rmiller@mozilla.com)
#
# ***** END LICENSE BLOCK *****/

package pipeline

import (
	"bytes"
	"code.google.com/p/goprotobuf/proto"
	"fmt"
	. "github.com/mozilla-services/heka/message"
	"github.com/rafrombrc/go-notify"
	"log"
	"net"
	"os"
	"strconv"
	"sync"
)

<<<<<<< HEAD
type TimeoutError string

func (self *TimeoutError) Error() string {
	return fmt.Sprint("Error: Read timed out")
}
=======
const (
	MAX_HEADER_SIZE  = 255
	MAX_MESSAGE_SIZE = 64 * 1024
	RECORD_SEPARATOR = uint8(0x1e)
	UNIT_SEPARATOR   = uint8(0x1f)
)
>>>>>>> 154fd3a6

type Input interface {
	Start(config *PipelineConfig, wg *sync.WaitGroup) error
	Name() string
	SetName(name string)
}

// UdpInput
type UdpInput struct {
	listener net.Conn
	name     string
}

type UdpInputConfig struct {
	Address string
}

func (self *UdpInput) ConfigStruct() interface{} {
	return new(UdpInputConfig)
}

func (self *UdpInput) Init(config interface{}) error {
	conf := config.(*UdpInputConfig)
	if len(conf.Address) > 3 && conf.Address[:3] == "fd:" {
		// File descriptor
		fdStr := conf.Address[3:]
		fdInt, err := strconv.ParseUint(fdStr, 0, 0)
		if err != nil {
			log.Println(err)
			return fmt.Errorf("Invalid file descriptor: %s", conf.Address)
		}
		fd := uintptr(fdInt)
		udpFile := os.NewFile(fd, "udpFile")
		self.listener, err = net.FileConn(udpFile)
		if err != nil {
			return fmt.Errorf("Error accessing UDP fd: %s\n", err.Error())
		}
	} else {
		// IP address
		udpAddr, err := net.ResolveUDPAddr("udp", conf.Address)
		if err != nil {
			return fmt.Errorf("ResolveUDPAddr failed: %s\n", err.Error())
		}
		self.listener, err = net.ListenUDP("udp", udpAddr)
		if err != nil {
			return fmt.Errorf("ListenUDP failed: %s\n", err.Error())
		}
	}
	return nil
}

func (self *UdpInput) SetName(name string) {
	self.name = name
}

func (self *UdpInput) Name() string {
	return self.name
}

func (self *UdpInput) Start(config *PipelineConfig, wg *sync.WaitGroup) error {

	decoders := config.NewDecoderSet()
	decoder := decoders[Header_JSON] // TODO: Support for headers on UDP

	var stopped bool
	go func() {
		var pack *PipelinePack
		var err error
		var n int
		needOne := true
		for {
			if needOne {
				pack = <-config.RecycleChan
			}
			n, err = self.listener.Read(pack.MsgBytes)
			if err != nil {
				if stopped {
					break
				}
				log.Println("UdpInput read error: ", err)
				needOne = false
				pack.Zero()
				continue
			}
			pack.MsgBytes = pack.MsgBytes[:n]
			decoder.InChan <- pack
			needOne = true
		}
	}()

	stopChan := make(chan interface{})
	notify.Start(STOP, stopChan)
	go func() {
		_ = <-stopChan
		stopped = true
		self.listener.Close()
		log.Println("UdpInput stopped: ", self.name)
		wg.Done()
	}()

	return nil
}

// TCP Input

type TcpInput struct {
	listener net.Listener
	name     string
}

type TcpInputConfig struct {
	Address string
}

func (self *TcpInput) ConfigStruct() interface{} {
	return new(TcpInputConfig)
}

func (self *TcpInput) Name() string {
	return self.name
}

func (self *TcpInput) SetName(name string) {
	self.name = name
}

func decodeHeader(buf []byte, header *Header) bool {
	if buf[len(buf)-1] != UNIT_SEPARATOR {
		log.Println("missing unit separator")
		return false
	}
	err := proto.Unmarshal(buf[0:len(buf)-1], header)
	if err != nil {
		log.Println("error unmarshaling header:", err)
		return false
	}
	if header.GetMessageLength() > MAX_MESSAGE_SIZE {
		log.Printf("message exceeds the maximum length (bytes): %d", MAX_MESSAGE_SIZE)
		return false
	}
	return true
}

func findMessage(buf []byte, header *Header, message *[]byte) (pos int, ok bool) {
	ok = true
	pos = bytes.IndexByte(buf, RECORD_SEPARATOR)
	if pos != -1 {
		if len(buf) > 1 {
			headerLength := int(buf[pos+1])
			headerEnd := pos + headerLength + 3 // recsep+len+header+unitsep
			if len(buf) >= headerEnd {
				if header.MessageLength != nil || decodeHeader(buf[pos+2:headerEnd], header) {
					messageEnd := headerEnd + int(header.GetMessageLength())
					if len(buf) >= messageEnd {
						*message = (*message)[:messageEnd-headerEnd]
						copy(*message, buf[headerEnd:messageEnd])
						pos = messageEnd
					} else {
						ok = false
						*message = (*message)[:0]
					}
				} else {
					pos, ok = findMessage(buf[pos+1:], header, message)
				}
			}
		}
	} else {
		pos = len(buf)
	}
	return
}

func (self *TcpInput) handleConnection(config *PipelineConfig, conn net.Conn) {
	defer conn.Close()

	buf := make([]byte, MAX_MESSAGE_SIZE+MAX_HEADER_SIZE)
	header := &Header{}
	var readPos, scanPos, posDelta int
	var pack *PipelinePack
	var msgOk bool

	decoders := config.NewDecoderSet()
	var encoding Header_MessageEncoding

	for {
		n, err := conn.Read(buf[readPos:])
		if n > 0 {
			readPos += n
			for { // consume all available records
				pack = <-config.RecycleChan
				posDelta, msgOk = findMessage(buf[scanPos:readPos], header, &(pack.MsgBytes))
				scanPos += posDelta

				if header.MessageLength == nil {
					// incomplete header, recycle the pack and bail
					pack.Recycle()
					break
				}

				if header.GetMessageLength() != uint32(len(pack.MsgBytes)) {
					// incomplete message, recycle the pack and bail
					pack.Recycle()
					break
				}

				if msgOk {
					encoding = header.GetMessageEncoding()
					decoders[encoding].InChan <- pack
				}

				header.Reset()
			}
		}
		if err != nil {
			break
		}
		// make room at the end of the buffer
		if (header.MessageLength != nil &&
			int(header.GetMessageLength())+scanPos+MAX_HEADER_SIZE > cap(buf)) ||
			cap(buf)-scanPos < MAX_HEADER_SIZE {
			if scanPos == 0 { // out of buffer, dump the connection to the bad client
				return
			}
			copy(buf, buf[scanPos:readPos]) // src and dst are allowed to overlap
			readPos, scanPos = readPos-scanPos, 0
		}
	}
}

func (self *TcpInput) Init(config interface{}) error {
	var err error
	conf := config.(*TcpInputConfig)
	self.listener, err = net.Listen("tcp", conf.Address)
	if err != nil {
		return fmt.Errorf("ListenTCP failed: %s\n", err.Error())
	}
	return nil
}

func (self *TcpInput) Start(config *PipelineConfig, wg *sync.WaitGroup) error {

	var stopped bool
	go func() {
		for {
			conn, err := self.listener.Accept()
			if err != nil {
				if stopped {
					break
				}
				log.Println("TCP accept failed")
				continue
			}
			go self.handleConnection(config, conn)
		}
	}()

	stopChan := make(chan interface{})
	notify.Start(STOP, stopChan)
	go func() {
		_ = <-stopChan
		stopped = true
		self.listener.Close()
		log.Println("TcpInput stopped: ", self.name)
		wg.Done()
	}()

	return nil
}

// Global MessageGenerator
var MessageGenerator *msgGenerator = new(msgGenerator)

type msgGenerator struct {
	MessageChan chan *messageHolder
	RecycleChan chan *messageHolder
}

func (self *msgGenerator) Init() {
	self.MessageChan = make(chan *messageHolder, PoolSize/2)
	self.RecycleChan = make(chan *messageHolder, PoolSize/2)
	for i := 0; i < PoolSize/2; i++ {
		msg := messageHolder{new(Message), 0}
		self.RecycleChan <- &msg
	}
}

// Retrieve a message for use by the MessageGenerator.
// Must be passed the current pipeline.ChainCount.
//
// This is actually a messageHolder object that has a message and
// chainCount. The chainCount should remain untouched, and all the
// fields of the returned msg.Message should be overwritten as needed
// The msg.Message
func (self *msgGenerator) Retrieve(chainCount int) (msg *messageHolder) {
	msg = <-self.RecycleChan
	msg.ChainCount = chainCount
	return msg
}

// Injects a message using the MessageGenerator
func (self *msgGenerator) Inject(msg *messageHolder) {
	msg.ChainCount++
	self.MessageChan <- msg
}

// MessageGeneratorInput
type MessageGeneratorInput struct {
	messageChan chan *messageHolder
	recycleChan chan *messageHolder
	name        string
}

type messageHolder struct {
	Message    *Message
	ChainCount int
}

func (self *MessageGeneratorInput) Init(config interface{}) error {
	MessageGenerator.Init()
	self.messageChan = MessageGenerator.MessageChan
	self.recycleChan = MessageGenerator.RecycleChan
	return nil
}

func (self *MessageGeneratorInput) Name() string {
	return self.name
}

func (self *MessageGeneratorInput) SetName(name string) {
	self.name = name
}

func (self *MessageGeneratorInput) Start(config *PipelineConfig,
	wg *sync.WaitGroup) error {

	var pack *PipelinePack
	chainRouter := config.ChainRouter()
	stopChan := make(chan interface{})
	notify.Start(STOP, stopChan)

	go func() {
	runnerLoop:
		for {
			select {
			case msgHolder := <-self.messageChan:
				select {
				case pack = <-config.RecycleChan:
					msgHolder.Message.Copy(pack.Message)
					pack.Decoded = true
					pack.ChainCount = msgHolder.ChainCount
					chainRouter.InChan <- pack
					self.recycleChan <- msgHolder
				case <-stopChan:
					break runnerLoop
				}
			case <-stopChan:
				break runnerLoop
			}
		}
	}()
	wg.Done()
	return nil
}<|MERGE_RESOLUTION|>--- conflicted
+++ resolved
@@ -27,20 +27,11 @@
 	"sync"
 )
 
-<<<<<<< HEAD
 type TimeoutError string
 
 func (self *TimeoutError) Error() string {
 	return fmt.Sprint("Error: Read timed out")
 }
-=======
-const (
-	MAX_HEADER_SIZE  = 255
-	MAX_MESSAGE_SIZE = 64 * 1024
-	RECORD_SEPARATOR = uint8(0x1e)
-	UNIT_SEPARATOR   = uint8(0x1f)
-)
->>>>>>> 154fd3a6
 
 type Input interface {
 	Start(config *PipelineConfig, wg *sync.WaitGroup) error
