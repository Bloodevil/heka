--- conflicted
+++ resolved
@@ -66,12 +66,9 @@
 	router          *MessageRouter
 	RecycleChan     chan *PipelinePack
 	logMsgs         []string
-<<<<<<< HEAD
 	filtersLock     sync.Mutex
 	filtersWg       sync.WaitGroup
-=======
 	decodersWg      sync.WaitGroup
->>>>>>> e3c51b74
 }
 
 // Creates and initializes a PipelineConfig object.
